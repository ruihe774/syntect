language: rust
email:
  recipients:
    - trishume@gmail.com
  on_success: change # default: change
  on_failure: change # default: always
rust:
  - nightly
  - stable
script:
  - cargo build
  - |
    if [ "$TRAVIS_OS_NAME" == "linux" ]
    then
      p=$(cd ./target/debug/build/onig_sys-*/out/lib/ && pwd)
      echo "adding $p to linker path"
      export LD_LIBRARY_PATH="${p}:${LD_LIBRARY_PATH}"
    fi
  - cargo test
<<<<<<< HEAD
  - make assets
=======
  - rm -Rf examples 
>>>>>>> 4d32d802
  - cargo doc
  # default features are required for examples to build - so remove them from sight.
  # Doc-tests may also use default features
  - rm -Rf examples && cargo test --lib --no-default-features
after_success: curl https://raw.githubusercontent.com/trishume/syntect/master/scripts/travis-doc-upload.sh | sh<|MERGE_RESOLUTION|>--- conflicted
+++ resolved
@@ -17,11 +17,8 @@
       export LD_LIBRARY_PATH="${p}:${LD_LIBRARY_PATH}"
     fi
   - cargo test
-<<<<<<< HEAD
   - make assets
-=======
-  - rm -Rf examples 
->>>>>>> 4d32d802
+  - rm -Rf examples
   - cargo doc
   # default features are required for examples to build - so remove them from sight.
   # Doc-tests may also use default features
